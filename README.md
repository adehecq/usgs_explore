[![Tests](https://github.com/adehecq/usgs_explorer/actions/workflows/python-tests.yml/badge.svg)](https://github.com/adehecq/usgs_explorer/actions/workflows/python-tests.yml)


# Description

The **usgsxplore** Python package provides an interface to the [USGS M2M API](https://m2m.cr.usgs.gov/) to search and download data available from the [Earth Explorer](https://earthexplorer.usgs.gov/) platform.

This package is highly inspired by [landsatxplore](https://github.com/yannforget/landsatxplore) but it supports more datasets and adds new functionalities.

# Quick start

Searching for Landsat scenes over the location (5.7074, 45.1611) acquired between 2010-2020.

```bash
usgsxplore search landsat_tm_c2_l1 --location 5.7074 45.1611 --interval-date 2010-01-01 2020-01-01
```

Search for Hexagon KH-9 scenes. Save the result into a geopackage

```bash
usgsxplore search declassii --filter "camera=H" --output results.gpkg
```

Downloading the 10 first images from landsat_tm_c2_l1
```bash
usgsxplore search landsat_tm_c2_l1 --limit 10 --output results.txt
usgsxplore download results.txt
```

# Installation

The package can be installed using pip.

```bash
pip install usgsxplore

# or with pipx
pipx install usgsxplore
```

# Usage

**usgsxplore** can be used both through its command-line interface and as a python module.

## Command-line interface

```bash
usgsxplore --help
```

```
Usage: usgsxplore [OPTIONS] COMMAND [ARGS]...

  Command line interface of the usgsxplore. Documentation :
  https://github.com/adehecq/usgs_explorer

Options:
  --help  Show this message and exit.

Commands:
  download  Download scenes with their entity ids provided in the textfile.
  download-browse  Download browse images of a vector data file localy.
  search    Search scenes in a dataset with filters.
```

### Credentials

Credentials for the Earth Explorer portal can be obtained [here](https://ers.cr.usgs.gov/register/).
Either one of the password or token must be provided.

`--username` and `--token` or `--password` can be provided as command-line options or as environment variables:

``` shell
export USGSXPLORE_USERNAME=<your_username>
export USGSXPLORE_TOKEN=<your_token>
export USGSXPLORE_PASSWORD=<your_password>
```

### Searching

```bash
usgsxplore search --help
```

```
Usage: usgsxplore search [OPTIONS] DATASET

  Search scenes in a dataset with filters.

Options:
  -u, --username TEXT          EarthExplorer username.  [required]
  -p, --password TEXT          EarthExplorer password.
  -t, --token TEXT             EarthExplorer token.
  -o, --output PATH            Output file : (txt, json, gpkg, shp, geojson)
  -l, --location FLOAT...      Point of interest (longitude, latitude).
  -b, --bbox FLOAT...          Bounding box (xmin, ymin, xmax, ymax).
  -c, --clouds INTEGER         Max. cloud cover (1-100).
  -i, --interval-date TEXT...  Date interval (start, end), (YYYY-MM-DD, YYYY-
                               MM-DD).
  -f, --filter TEXT            String representation of metadata filter
  -m, --limit INTEGER          Max. results returned. Return all by default
  --pbar                       Display a progress bar
  --help                       Show this message and exit.
```

If the `--output` is not provided, the command will print entity ids of scenes found. Else if the `--output` is provided it will save results in the file. There is 5 availables format for the results:
- **text file (.txt)** : Each line is an entity id and the first line contain the dataset ex: `#dataset=landsat_tm_c2_l1`. This file can then be used to download the images.
- **json file (.json)** : json file containing the results of the search.
- **vector data (.gpkg, .shp, .geojson)** : save the results in a vector file, useful to visualise the geographic location of the results in a GIS.

The search command works with multiple scene-search so there is no limit of results, but you can fixe one with `--limit`.

If you provide a wrong dataset, a list of 50 datasets with high string similarity will be printed.

The `--filter` works like this "`field1=value1 & field2=value2 | field3=value3`". For the field you can put either the filter id, the filter label, or the sql filter. For the value you can put either value or value label. Exemples:
```bash
# select scenes from the Hexagon KH-9 satellite
# all of those 4 command will give the same results
usgsxplore search declassii --filter "camera=L"
usgsxplore search declassii --filter "Camera Type=L"
usgsxplore search declassii --filter "5e839ff8cfa94807=L"
usgsxplore search declassii --filter "camera=KH-9 Lower Resolution Mapping Camera"

# select scenes from the Hexagon KH-9 satellites if they are downloadable
usgsxplore search declassii --filter "camera=L & DOWNLOAD_AVAILABLE=Y"
```

### Downloading

```bash
usgsxplore download --help
```
```
Usage: usgsxplore download [OPTIONS] TEXTFILE

  Download scenes with their entity ids provided in the textfile. The dataset
  can also be provide in the first line of the textfile : #dataset=declassii

Options:
  -u, --username TEXT       EarthExplorer username.
  -p, --password TEXT       EarthExplorer password.
  -t, --token TEXT          EarthExplorer token.
  -d, --dataset TEXT        Dataset
  -o, --output-dir PATH     Output directory
  -b, --pbar INTEGER RANGE  Type of progression displaying (0,1,2)  [0<=x<=2]
  -m, --max-thread INTEGER  Max thread number (default: 5)
  --overwrite               Overwrite existing files
  --help                    Show this message and exit.
```
<<<<<<< HEAD
This command download scenes from their entity ids in the `TEXTFILE` and save the results in `--output-dir`. It can display different type of progression depends on `--pbar` value:
- **0** : display nothing.
- **1** : display one progress bar for all scenes downloading.
- **2** : display a progress bar for each scenes downloading, with state information.

### Downloading-browse

```bash
usgsxplore download-browse --help
```
```
Usage: usgsxplore download-browse [OPTIONS] VECTOR_FILE

  Download browse images of a vector data file localy.

Options:
  -o, --output-dir PATH  Output directory
  --pbar                 Display a progress bar.
  --help                 Show this message and exit.
```
=======
This command download scenes from their entity ids in the `TEXTFILE` and save the results in `--output-dir`. It can display different types of progression bars depending on the `--pbar` value:
- **0** : no progress bar displayed.
- **1** : one progress bar for all scene downloads.
- **2** : one progress bar for each scene download, with state information.
>>>>>>> ac04af1f
<|MERGE_RESOLUTION|>--- conflicted
+++ resolved
@@ -147,30 +147,7 @@
   --overwrite               Overwrite existing files
   --help                    Show this message and exit.
 ```
-<<<<<<< HEAD
 This command download scenes from their entity ids in the `TEXTFILE` and save the results in `--output-dir`. It can display different type of progression depends on `--pbar` value:
 - **0** : display nothing.
 - **1** : display one progress bar for all scenes downloading.
-- **2** : display a progress bar for each scenes downloading, with state information.
-
-### Downloading-browse
-
-```bash
-usgsxplore download-browse --help
-```
-```
-Usage: usgsxplore download-browse [OPTIONS] VECTOR_FILE
-
-  Download browse images of a vector data file localy.
-
-Options:
-  -o, --output-dir PATH  Output directory
-  --pbar                 Display a progress bar.
-  --help                 Show this message and exit.
-```
-=======
-This command download scenes from their entity ids in the `TEXTFILE` and save the results in `--output-dir`. It can display different types of progression bars depending on the `--pbar` value:
-- **0** : no progress bar displayed.
-- **1** : one progress bar for all scene downloads.
-- **2** : one progress bar for each scene download, with state information.
->>>>>>> ac04af1f
+- **2** : display a progress bar for each scenes downloading, with state information.